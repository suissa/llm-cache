--- conflicted
+++ resolved
@@ -1,57 +1,3 @@
-<<<<<<< HEAD
-import { LLMCache, Message } from './index';
-
-// Exemplo de como usar o LLMCache na sua aplicação.
-
-async function simulateConversation() {
-  console.log('--- Iniciando Simulação de Cache de LLM ---');
-  
-  // 1. Obtenha a instância do Singleton. A URL é necessária apenas na primeira vez.
-  const cache = LLMCache.getInstance('http://localhost:3000');
-  
-  const userId = `user_${Date.now()}`; // ID de utilizador único para esta simulação
-  
-  console.log(`\nUtilizador: ${userId}`);
-  
-  // 2. Limpar qualquer histórico anterior (bom para testes)
-  await cache.clearHistory(userId);
-  console.log('Histórico anterior limpo.');
-  
-  // 3. Configurar o modelo para este utilizador
-  await cache.setModel(userId, 'gemini-1.5-pro-latest');
-  const model = await cache.getModel(userId);
-  console.log(`Modelo configurado: ${model}`);
-  
-  // 4. Adicionar mensagens à conversação
-  console.log('\nAdicionando mensagens ao histórico...');
-  const messages: Message[] = [
-    { role: 'user', content: 'Olá, qual é a capital de Portugal?', timestamp: Date.now() },
-    { role: 'assistant', content: 'A capital de Portugal é Lisboa.', timestamp: Date.now() + 1000 },
-    { role: 'user', content: 'E qual é a sua população aproximada?', timestamp: Date.now() + 2000 },
-    { role: 'assistant', content: 'A população de Lisboa é de aproximadamente 550.000 habitantes no município.', timestamp: Date.now() + 3000 },
-    { role: 'user', content: 'Obrigado!', timestamp: Date.now() + 4000 }
-  ];
-  
-  for (const msg of messages) {
-    await cache.addMessage(userId, msg);
-  }
-  console.log(`${messages.length} mensagens adicionadas.`);
-  
-  // 5. Obter uma janela da conversação (as 2 últimas mensagens)
-  console.log('\nObtendo as 2 últimas mensagens (janela de contexto)...');
-  const contextWindow = await cache.getConversationWindow(userId, { lastN: 2 });
-  console.log(contextWindow);
-  
-  // 6. Obter a conversação completa
-  console.log('\nObtendo a conversação completa...');
-  const fullConversation = await cache.getConversationWindow(userId);
-  console.log(`Total de mensagens no histórico: ${fullConversation.length}`);
-  
-  console.log('\n--- Simulação Concluída ---');
-}
-
-simulateConversation().catch(console.error); 
-=======
 import { ConversationMetadata, LLMCache, Message, MessageInput } from './index';
 
 // Exemplo de como usar o LLMCache na sua aplicação.
@@ -139,5 +85,4 @@
   console.log('\n--- Simulação Concluída ---');
 }
 
-simulateConversation().catch(console.error); 
->>>>>>> 66b9eebc
+simulateConversation().catch(console.error); 