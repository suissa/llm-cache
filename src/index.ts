--- conflicted
+++ resolved
@@ -1,140 +1,3 @@
-<<<<<<< HEAD
-import { RedisAPIClient } from 'sdk-ioredis-fastify';
-
-/**
- * Interface para uma única mensagem na conversação.
- */
-export interface Message {
-  role: 'user' | 'assistant' | 'system';
-  content: string;
-  timestamp: number;
-}
-
-/**
- * Opções para a função de janela de conversação.
- */
-export interface ConversationWindowOptions {
-  /**
-   * Retorna apenas as últimas 'N' mensagens.
-   */
-  lastN?: number;
-}
-
-/**
- * LLMCache - Um cliente Singleton para gerir o cache de conversas de LLM.
- *
- * Esta classe usa o ioredis-fastify-sdk para interagir com o Redis,
- * abstraindo a lógica de armazenamento de histórico de mensagens e metadados.
- */
-export class LLMCache {
-  private static instance: LLMCache;
-  private sdkClient: RedisAPIClient;
-
-  /**
-   * O construtor é privado para forçar o uso do padrão Singleton.
-   * @param baseURL A URL base da API ioredis-fastify.
-   */
-  private constructor(baseURL: string, apiVersion: string = 'v1') {
-    this.sdkClient = new RedisAPIClient({
-      baseURL,
-      apiVersion,
-    });
-  }
-
-  /**
-   * Obtém a instância única (Singleton) do LLMCache.
-   * Se nenhuma instância existir, uma nova é criada.
-   * @param baseURL A URL base da API. É necessária apenas na primeira chamada.
-   * @returns A instância do LLMCache.
-   */
-  public static getInstance(baseURL?: string): LLMCache {
-    if (!LLMCache.instance) {
-      if (!baseURL) {
-        throw new Error('A baseURL é necessária na primeira inicialização do LLMCache.');
-      }
-      LLMCache.instance = new LLMCache(baseURL);
-    }
-    return LLMCache.instance;
-  }
-  
-  // --- Funções de Gestão do Cache ---
-
-  /**
-   * Adiciona uma nova mensagem ao histórico de conversação de um utilizador.
-   * @param userId O identificador único do utilizador.
-   * @param message O objeto da mensagem a ser adicionado.
-   */
-  public async addMessage(userId: string, message: Message): Promise<void> {
-    const key = `llm-cache:${userId}:messages`;
-    // As listas do Redis são perfeitas para históricos de chat.
-    await this.sdkClient.lists.push(key, [message]);
-  }
-
-  /**
-   * Define o modelo de LLM a ser usado para um utilizador.
-   * @param userId O identificador único do utilizador.
-   * @param modelName O nome do modelo (ex: 'gemini-1.5-pro').
-   */
-  public async setModel(userId: string, modelName: string): Promise<void> {
-    const key = `llm-cache:${userId}:model`;
-    await this.sdkClient.keys.set(key, modelName);
-  }
-  
-  /**
-   * Obtém o modelo de LLM configurado para um utilizador.
-   * @param userId O identificador único do utilizador.
-   * @returns O nome do modelo ou null se não estiver definido.
-   */
-  public async getModel(userId: string): Promise<string | null> {
-    const key = `llm-cache:${userId}:model`;
-    return this.sdkClient.keys.get<string>(key);
-  }
-
-  /**
-   * Retorna uma janela da conversação.
-   * Útil para enviar apenas o contexto recente para a API do LLM.
-   * @param userId O identificador único do utilizador.
-   * @param options Opções para filtrar a janela (ex: últimas N mensagens).
-   * @returns Um array de mensagens.
-   */
-  public async getConversationWindow(
-    userId: string,
-    options: ConversationWindowOptions = {}
-  ): Promise<Message[]> {
-    const key = `llm-cache:${userId}:messages`;
-    const { lastN } = options;
-
-    let start = 0;
-    let stop = -1; // -1 significa "até ao final" no Redis
-
-    if (lastN && lastN > 0) {
-      // Para obter os últimos N, usamos índices negativos.
-      // LRANGE key -N -1
-      start = -lastN;
-    }
-    
-    return this.sdkClient.lists.getRange<Message>(key, start, stop);
-  }
-
-  /**
-   * Apaga todo o histórico de conversação e metadados de um utilizador.
-   * @param userId O identificador único do utilizador.
-   */
-  public async clearHistory(userId: string): Promise<void> {
-    const messagesKey = `llm-cache:${userId}:messages`;
-    const modelKey = `llm-cache:${userId}:model`;
-
-    // Usamos o flow para apagar ambas as chaves numa única chamada de rede.
-    await this.sdkClient.flow()
-      .del(messagesKey)
-      .del(modelKey)
-      .execute();
-  }
-}
-
-
- 
-=======
 import { RedisAPIClient } from 'sdk-ioredis-fastify';
 
 /**
@@ -449,5 +312,4 @@
 }
 
 
- 
->>>>>>> 66b9eebc
+ 