<<<<<<< HEAD
{
  "name": "llm-cache",
  "version": "1.0.0",
  "description": "Uma camada de cache para conversas de LLM usando ioredis-fastify-sdk.",
  "main": "dist/index.js",
  "types": "dist/index.d.ts",
  "scripts": {
    "build": "tsc",
    "start": "node dist/example.js"
  },
  "keywords": [
    "llm",
    "cache",
    "redis",
    "sdk"
  ],
  "author": "",
  "license": "ISC",
  "dependencies": {
    "ioredis-fastify-sdk": "file:../path/to/your/sdk"
  },
  "devDependencies": {
    "typescript": "^5.2.2"
  }
} 
=======
{
  "name": "llm-cache",
  "version": "1.0.0",
  "description": "Uma camada de cache para conversas de LLM usando ioredis-fastify-sdk.",
  "main": "dist/index.js",
  "types": "dist/index.d.ts",
  "scripts": {
    "build": "tsc",
    "start": "node dist/example.js"
  },
  "keywords": [
    "llm",
    "cache",
    "redis",
    "sdk"
  ],
  "author": "",
  "license": "ISC",
  "dependencies": {
    "sdk-ioredis-fastify": "github:suissa/sdk-ioredis-fastify"
  },
  "devDependencies": {
    "typescript": "^5.2.2"
  }
} 
>>>>>>> 66b9eebc
<|MERGE_RESOLUTION|>--- conflicted
+++ resolved
@@ -1,4 +1,3 @@
-<<<<<<< HEAD
 {
   "name": "llm-cache",
   "version": "1.0.0",
@@ -7,33 +6,8 @@
   "types": "dist/index.d.ts",
   "scripts": {
     "build": "tsc",
-    "start": "node dist/example.js"
-  },
-  "keywords": [
-    "llm",
-    "cache",
-    "redis",
-    "sdk"
-  ],
-  "author": "",
-  "license": "ISC",
-  "dependencies": {
-    "ioredis-fastify-sdk": "file:../path/to/your/sdk"
-  },
-  "devDependencies": {
-    "typescript": "^5.2.2"
-  }
-} 
-=======
-{
-  "name": "llm-cache",
-  "version": "1.0.0",
-  "description": "Uma camada de cache para conversas de LLM usando ioredis-fastify-sdk.",
-  "main": "dist/index.js",
-  "types": "dist/index.d.ts",
-  "scripts": {
-    "build": "tsc",
-    "start": "node dist/example.js"
+    "start": "node dist/example.js",
+    "preinstall": "node preinstall.js"
   },
   "keywords": [
     "llm",
@@ -49,5 +23,4 @@
   "devDependencies": {
     "typescript": "^5.2.2"
   }
-} 
->>>>>>> 66b9eebc
+}